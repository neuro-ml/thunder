name: Tests

on: [ pull_request ]

env:
  MODULE_NAME: thunder

jobs:
  test:
    runs-on: ubuntu-latest
    strategy:
      matrix:
        python-version: [ '3.8', '3.9', '3.10', '3.11', '3.12' ]
        torch-version: [ '1.13', '2.0.1' ]
        exclude:
          - torch-version: '1.13'
<<<<<<< HEAD
            python-version: ['3.11']
=======
            python-version: '3.12'
>>>>>>> b5aa4126

    steps:
      - uses: actions/checkout@v3
      - name: Set up Python ${{ matrix.python-version }}
        uses: actions/setup-python@v4
        with:
          python-version: ${{ matrix.python-version }}

      - name: Build the package
        run: |
          python setup.py sdist

      - name: Install dependencies
        run: |
          python -m pip install --upgrade pip
          python -m pip install -e .
          python -m pip install -r tests/dev-requirements.txt
          python -m pip install torch==${{ matrix.torch-version }}
          cd tests
          export MODULE_PARENT=$(python -c "import $MODULE_NAME, os; print(os.path.dirname($MODULE_NAME.__path__[0]))")
          export MODULE_PARENT=${MODULE_PARENT%"/"}
          cd ..
          echo $MODULE_PARENT
          echo "MODULE_PARENT=$(echo $MODULE_PARENT)" >> $GITHUB_ENV

      - name: Test with pytest
        run: |
          pytest tests --junitxml=reports/junit-${{ matrix.python-version }}.xml --cov="$MODULE_PARENT/$MODULE_NAME" --cov-report=xml --cov-branch
      - name: Generate coverage report
        run: |
          coverage xml -o reports/coverage-${{ matrix.python-version }}.xml
          sed -i -e "s|$MODULE_PARENT/||g" reports/coverage-${{ matrix.python-version }}.xml
          sed -i -e "s|$(echo $MODULE_PARENT/ | tr "/" .)||g" reports/coverage-${{ matrix.python-version }}.xml

      - name: Upload artifacts
        uses: actions/upload-artifact@v3
        with:
          name: reports-${{ matrix.python-version }}
          path: reports/*-${{ matrix.python-version }}.xml

      - name: Upload coverage results
        uses: codecov/codecov-action@v3
        with:
          files: reports/coverage-${{ matrix.python-version }}.xml
          verbose: true<|MERGE_RESOLUTION|>--- conflicted
+++ resolved
@@ -14,11 +14,8 @@
         torch-version: [ '1.13', '2.0.1' ]
         exclude:
           - torch-version: '1.13'
-<<<<<<< HEAD
-            python-version: ['3.11']
-=======
+            python-version: '3.11'
             python-version: '3.12'
->>>>>>> b5aa4126
 
     steps:
       - uses: actions/checkout@v3
